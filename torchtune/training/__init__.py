--- conflicted
+++ resolved
@@ -4,9 +4,7 @@
 # This source code is licensed under the BSD-style license found in the
 # LICENSE file in the root directory of this source tree.
 
-<<<<<<< HEAD
 from torchtune.training.pooling import get_unmasked_sequence_lengths
-=======
 from torchtune.training.checkpointing import (
     ADAPTER_CONFIG,
     ADAPTER_KEY,
@@ -30,7 +28,6 @@
     set_default_dtype,
     validate_expected_param_dtype,
 )
->>>>>>> 0bdd308c
 from torchtune.training.quantization import get_quantizer_mode
 
 __all__ = [
