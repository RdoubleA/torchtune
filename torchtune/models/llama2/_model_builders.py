# Copyright (c) Meta Platforms, Inc. and affiliates.
# All rights reserved.
#
# This source code is licensed under the BSD-style license found in the
# LICENSE file in the root directory of this source tree.
from typing import List
from functools import partial

from torchtune.models.llama2._component_builders import llama2, lora_llama2

from torchtune.modules import TransformerDecoder
from torchtune.models.llama2._tokenizer import Llama2Tokenizer
from torchtune.modules.peft import LORA_ATTN_MODULES


"""
Model builders build specific instantiations using component builders. For example
the llama2_7b model builder uses the llama2 component builder to create the
llama2 7B model.
"""


def llama2_7b() -> TransformerDecoder:
    """
    Builder for creating a Llama2 model initialized w/ the default 7B parameter values
    from https://arxiv.org/abs/2307.09288

    Returns:
        TransformerDecoder: Instantiation of Llama2 7B model
    """
    return llama2(
        vocab_size=32_000,
        num_layers=32,
        num_heads=32,
        num_kv_heads=32,
        embed_dim=4096,
        max_seq_len=4096,
        attn_dropout=0.0,
        norm_eps=1e-5,
    )

<<<<<<< HEAD
def llama2_tokenizer(path: str) -> Llama2Tokenizer:
    return Llama2Tokenizer(path)
=======

def llama2_tokenizer(path: str) -> SentencePieceTokenizer:
    """
    Tokenizer for Llama2.

    Args:
        path (str): path to the tokenizer

    Returns:
        SentencePieceTokenizer: Instantiation of the Llama2 tokenizer
    """
    tokenizer = SentencePieceTokenizer(path)
    # Original tokenizer has no pad_id, which causes indexing errors when batch training
    tokenizer.pad_id = 0
    return tokenizer
>>>>>>> f200da58


def lora_llama2_7b(
    lora_attn_modules: List[LORA_ATTN_MODULES],
    apply_lora_to_mlp: bool = False,
    apply_lora_to_output: bool = False,
    lora_rank: int = 8,
    lora_alpha: float = 16,
    lora_dropout: float = 0.05,
    quantize_base: bool = False,
) -> TransformerDecoder:
    """
    Builder for creating a Llama2 7B model with LoRA enabled.

    The Llama2 defaults are the same as in :func:`~torchtune.models.llama2.llama2_7b`,
    while LoRA default params are based on
    https://github.com/tloen/alpaca-lora/blob/8bb8579e403dc78e37fe81ffbb253c413007323f/finetune.py#L41-L43.

    Args:
        lora_attn_modules (List[LORA_ATTN_MODULES]): list of which linear layers
            LoRA should be applied to in each self-attention block. Options are
            ``{"q_proj", "k_proj", "v_proj", "output_proj"}``.
        apply_lora_to_mlp (bool): whether to apply LoRA to the MLP in each transformer layer.
            Default: False
        apply_lora_to_output (bool): whether to apply LoRA to the model's final output projection.
            Default: False
        lora_rank (int): rank of each low-rank approximation
        lora_alpha (float): scaling factor for the low-rank approximation
        quantize_base (bool): Whether to quantize base model weights

    Returns:
        TransformerDecoder: Instantiation of Llama2 7B model with LoRA applied
    """
    return lora_llama2(
        lora_attn_modules=lora_attn_modules,
        apply_lora_to_mlp=apply_lora_to_mlp,
        apply_lora_to_output=apply_lora_to_output,
        vocab_size=32_000,
        num_layers=32,
        num_heads=32,
        num_kv_heads=32,
        embed_dim=4096,
        max_seq_len=4096,
        attn_dropout=0.0,
        norm_eps=1e-5,
        lora_rank=lora_rank,
        lora_alpha=lora_alpha,
        lora_dropout=lora_dropout,
        quantize_base=quantize_base,
    )


qlora_llama2_7b = partial(lora_llama2_7b, quantize_base=True)

qlora_llama2_7b.__doc__ = """
Builder for creating a Llama2 7B model with QLoRA enabled. Base model weights in linear layers
that LoRA is applied to are quantized per the QLoRA paper: https://arxiv.org/abs/2305.14314.
Please see `lora_llama2_7b` for full API arguments.
"""


def llama2_13b() -> TransformerDecoder:
    """
    Builder for creating a Llama2 model initialized w/ the default 13B parameter values
    from https://arxiv.org/abs/2307.09288

    Returns:
        TransformerDecoder: Instantiation of Llama2 13B model
    """
    return llama2(
        vocab_size=32_000,
        num_layers=40,
        num_heads=40,
        num_kv_heads=40,
        embed_dim=5120,
        intermediate_dim=13824,
        max_seq_len=4096,
        attn_dropout=0.0,
        norm_eps=1e-5,
    )


def lora_llama2_13b(
    lora_attn_modules: List[LORA_ATTN_MODULES],
    apply_lora_to_mlp: bool = False,
    apply_lora_to_output: bool = False,
    lora_rank: int = 8,
    lora_alpha: float = 16,
    lora_dropout: float = 0.05,
    quantize_base: bool = False,
) -> TransformerDecoder:
    """
    Builder for creating a Llama2 13B model with LoRA enabled.

    The Llama2 defaults are the same as in :func:`~torchtune.models.llama2.llama2_13b`,
    while LoRA default params are based on
    https://github.com/tloen/alpaca-lora/blob/8bb8579e403dc78e37fe81ffbb253c413007323f/finetune.py#L41-L43.

    Args:
        lora_attn_modules (List[LORA_ATTN_MODULES]): list of which linear layers
            LoRA should be applied to in each self-attention block. Options are
            ``{"q_proj", "k_proj", "v_proj", "output_proj"}``.
        apply_lora_to_mlp (bool): whether to apply LoRA to the MLP in each transformer layer.
            Default: False
        apply_lora_to_output (bool): whether to apply LoRA to the model's final output projection.
            Default: False
        lora_rank (int): rank of each low-rank approximation
        lora_alpha (float): scaling factor for the low-rank approximation
        quantize_base (bool): Whether to quantize base model weights

    Returns:
        TransformerDecoder: Instantiation of Llama2 13B model with LoRA applied
    """

    return lora_llama2(
        lora_attn_modules=lora_attn_modules,
        apply_lora_to_mlp=apply_lora_to_mlp,
        apply_lora_to_output=apply_lora_to_output,
        vocab_size=32_000,
        num_layers=40,
        num_heads=40,
        num_kv_heads=40,
        embed_dim=5120,
        intermediate_dim=13824,
        max_seq_len=4096,
        attn_dropout=0.0,
        norm_eps=1e-5,
        lora_rank=lora_rank,
        lora_alpha=lora_alpha,
        lora_dropout=lora_dropout,
        quantize_base=quantize_base,
    )


qlora_llama2_13b = partial(lora_llama2_13b, quantize_base=True)
qlora_llama2_13b.__doc__ = """
Builder for creating a Llama2 13B model with QLoRA enabled. Base model weights in linear layers
that LoRA is applied to are quantized per the QLoRA paper: https://arxiv.org/abs/2305.14314.
Please see `lora_llama2_13b` for full API arguments.
"""


def llama2_70b() -> TransformerDecoder:
    """
    Builder for creating a Llama2 model initialized w/ the default 70B parameter values
    from https://arxiv.org/abs/2307.09288

    Returns:
        TransformerDecoder: Instantiation of Llama2 70B model
    """
    return llama2(
        vocab_size=32_000,
        num_layers=80,
        num_heads=64,
        num_kv_heads=8,
        embed_dim=8192,
        intermediate_dim=28672,
        max_seq_len=4096,
        attn_dropout=0.0,
        norm_eps=1e-5,
    )


def lora_llama2_70b(
    lora_attn_modules: List[LORA_ATTN_MODULES],
    apply_lora_to_mlp: bool = False,
    apply_lora_to_output: bool = False,
    lora_rank: int = 8,
    lora_alpha: float = 16,
    lora_dropout: float = 0.05,
    quantize_base: bool = False,
) -> TransformerDecoder:
    """
    Builder for creating a Llama2 70B model with LoRA enabled.

    The Llama2 defaults are the same as in :func:`~torchtune.models.llama2.llama2_70b`,
    while LoRA default params are based on
    https://github.com/tloen/alpaca-lora/blob/8bb8579e403dc78e37fe81ffbb253c413007323f/finetune.py#L41-L43.

    Args:
        lora_attn_modules (List[LORA_ATTN_MODULES]): list of which linear layers
            LoRA should be applied to in each self-attention block. Options are
            ``{"q_proj", "k_proj", "v_proj", "output_proj"}``.
        apply_lora_to_mlp (bool): whether to apply LoRA to the MLP in each transformer layer.
            Default: False
        apply_lora_to_output (bool): whether to apply LoRA to the model's final output projection.
            Default: False
        lora_rank (int): rank of each low-rank approximation
        lora_alpha (float): scaling factor for the low-rank approximation
        quantize_base (bool): Whether to quantize base model weights

    Returns:
        TransformerDecoder: Instantiation of Llama2 70B model with LoRA applied
    """
    return lora_llama2(
        lora_attn_modules=lora_attn_modules,
        apply_lora_to_mlp=apply_lora_to_mlp,
        apply_lora_to_output=apply_lora_to_output,
        vocab_size=32_000,
        num_layers=80,
        num_heads=64,
        num_kv_heads=8,
        embed_dim=8192,
        max_seq_len=4096,
        intermediate_dim=28672,
        attn_dropout=0.0,
        norm_eps=1e-5,
        lora_rank=lora_rank,
        lora_alpha=lora_alpha,
        lora_dropout=lora_dropout,
        quantize_base=quantize_base,
    )

qlora_llama2_70b = partial(lora_llama2_70b, quantize_base=True)
qlora_llama2_70b.__doc__ = """
Builder for creating a Llama2 70B model with QLoRA enabled. Base model weights in linear layers
that LoRA is applied to are quantized per the QLoRA paper: https://arxiv.org/abs/2305.14314.
Please see `lora_llama2_70b` for full API arguments.
"""<|MERGE_RESOLUTION|>--- conflicted
+++ resolved
@@ -39,26 +39,17 @@
         norm_eps=1e-5,
     )
 
-<<<<<<< HEAD
 def llama2_tokenizer(path: str) -> Llama2Tokenizer:
+    """
+    Tokenizer for Llama2.
+
+    Args:
+        path (str): path to the tokenizer
+
+    Returns:
+        Llama2Tokenizer: Instantiation of the Llama2 tokenizer
+    """
     return Llama2Tokenizer(path)
-=======
-
-def llama2_tokenizer(path: str) -> SentencePieceTokenizer:
-    """
-    Tokenizer for Llama2.
-
-    Args:
-        path (str): path to the tokenizer
-
-    Returns:
-        SentencePieceTokenizer: Instantiation of the Llama2 tokenizer
-    """
-    tokenizer = SentencePieceTokenizer(path)
-    # Original tokenizer has no pad_id, which causes indexing errors when batch training
-    tokenizer.pad_id = 0
-    return tokenizer
->>>>>>> f200da58
 
 
 def lora_llama2_7b(
