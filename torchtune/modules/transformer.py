# Copyright (c) Meta Platforms, Inc. and affiliates.
# All rights reserved.
#
# This source code is licensed under the BSD-style license found in the
# LICENSE file in the root directory of this source tree.
import copy
from typing import Dict, List, Optional, Union

import torch
import torch.nn.functional as F
from torch import nn, Tensor

<<<<<<< HEAD
from torchtune.modules import CausalSelfAttention, KVCache
from torchtune.utils.attention_bias import _MaskType
=======
from torchtune.modules import MultiHeadAttention
>>>>>>> 2f8ed7a3


class TransformerSelfAttentionLayer(nn.Module):
    """Transformer layer derived from the Llama2 model. Normalization is applied before the attention **and** FF layer.

    Args:
        attn (MultiHeadAttention): Attention module.
        mlp (nn.Module): Feed-forward module.
        sa_norm (Optional[nn.Module]): Normalization to be applied before self-attention.
        mlp_norm (Optional[nn.Module]): Normalization to be applied before the feed-forward layer.
        sa_scale (Optional[nn.Module]): Module to scale self-attention output.
        mlp_scale (Optional[nn.Module]): Module to scale the feed-forward output.
    """

    def __init__(
        self,
        attn: MultiHeadAttention,
        mlp: nn.Module,
        *,
        sa_norm: Optional[nn.Module] = None,
        mlp_norm: Optional[nn.Module] = None,
        sa_scale: Optional[nn.Module] = None,
        mlp_scale: Optional[nn.Module] = None,
    ) -> None:
        super().__init__()
        self.attn = attn
        self.mlp = mlp
        self.sa_norm = sa_norm or nn.Identity()
        self.mlp_norm = mlp_norm or nn.Identity()
        self.sa_scale = sa_scale or nn.Identity()
        self.mlp_scale = mlp_scale or nn.Identity()

    def setup_cache(self, batch_size: int, dtype: torch.dtype) -> None:
        """Setup key value caches for attention calculation.

        Args:
            batch_size (int): batch size for the caches.
            dtype (torch.dtype): dtype for the caches.
        """
        self.attn.setup_cache(batch_size, dtype)

    @property
    def cache_enabled(self) -> bool:
        """Check if the key value caches are setup."""
        return self.attn.kv_cache is not None

    def reset_cache(self):
        """Reset the key value caches."""
        self.attn.reset_cache()

    def forward(
        self,
        x: Tensor,
        *,
        mask: _MaskType = None,
        input_pos: Optional[Tensor] = None,
        **kwargs: Dict,
    ) -> Tensor:
        """
        Args:
            x (Tensor): input tensor with shape
                [batch_size x seq_length x embed_dim]
            mask (_MaskType): Optional boolean tensor which contains the attention mask
                with shape [batch_size x seq_length x seq_length]. This is applied after
                the query-key multiplication and before the softmax. A value of True in row i
                and column j means token i attends to token j. A value of False means token i
                does not attend to token j. If no mask is specified, a causal mask
                is used by default. If a BlockMask is passed for document masking in a packed
                sequence, we use :func:`~torch.nn.attention.flex_attention.flex_attention` when
                computing attention. Default is None.
            input_pos (Optional[Tensor]): Optional tensor which contains the position ids
                of each token. During training, this is used to indicate the positions
                of each token relative to its sample when packed, shape [b x s].
                During inference, this indicates the position of the current token.
                If none, assume the index of the token is its position id. Default is None.
            **kwargs (Dict): transformer layer inputs not relevant to self attention.

        Returns:
            Tensor: output tensor with same shape as input
                [batch_size x seq_length x embed_dim]

        TODO:
            - Make position of norm configurable
        """
        # Input tensor and attention output have the same shape
        # [b, s, d]
        # Norm applied before self-attention
        attn_out = self.attn(
            self.sa_norm(x),
            mask=mask,
            input_pos=input_pos,
        )

        # Residual connection; shape: [batch_size, seq_length, embed_dim]
        h = self.sa_scale(attn_out) + x

        # Norm applied before the feedforward layer
        mlp_out = self.mlp(self.mlp_norm(h))

        # Residual connection; shape: [batch_size, seq_length, embed_dim]
        out = h + self.mlp_scale(mlp_out)
        return out


class TransformerCrossAttentionLayer(nn.Module):
    """Cross attention Transformer layer following the same conventions as the TransformerSelfAttentionLayer.
       Normalization is applied before the attention **and** FF layer.

    Args:
        attn (MultiHeadAttention): Attention module.
        mlp (nn.Module): Feed-forward module.
        ca_norm (Optional[nn.Module]): Normalization to be applied before cross-attention.
        mlp_norm (Optional[nn.Module]): Normalization to be applied before the feed-forward layer.
        ca_scale (Optional[nn.Module]): Module to scale cross-attention output.
        mlp_scale (Optional[nn.Module]): Module to scale the feed-forward output.

    Raises:
        AssertionError: if attn.pos_embeddings is set.
    """

    def __init__(
        self,
        attn: MultiHeadAttention,
        mlp: nn.Module,
        *,
        ca_norm: Optional[nn.Module] = None,
        mlp_norm: Optional[nn.Module] = None,
        ca_scale: Optional[nn.Module] = None,
        mlp_scale: Optional[nn.Module] = None,
    ) -> None:
        super().__init__()
        if attn.pos_embeddings is not None:
            raise AssertionError(
                "Doesn't support positional embeddings for cross attention, \
                because q and k are different sequences."
            )
        self.attn = attn
        self.mlp = mlp
        self.ca_norm = ca_norm or nn.Identity()
        self.mlp_norm = mlp_norm or nn.Identity()
        self.ca_scale = ca_scale or nn.Identity()
        self.mlp_scale = mlp_scale or nn.Identity()

    def setup_cache(self, batch_size: int, dtype: torch.dtype) -> None:
        """Setup key value caches for attention calculation.

        Args:
            batch_size (int): batch size for the caches.
            dtype (torch.dtype): dtype for the caches.
        """
        self.attn.setup_cache(batch_size, dtype)

    @property
    def cache_enabled(self) -> bool:
        """Check if the key value caches are setup."""
        return self.attn.kv_cache is not None

    def reset_cache(self):
        """Reset the key value caches."""
        self.attn.reset_cache()

    def _skip_mask(self, mask: Optional[Tensor]) -> Optional[Tensor]:
        """Some tokens in x may not attend to any encoder inputs
        due to the cross attention mask (encoder_mask). This results in
        a full row of the attention matrix being masked out.

        In the example below, the word "the" is masked from every embedding.
        The False value means a token can't attend to an embedding.

        .. code-block:: text

            |emb||emb||emb|
        |The| F    F    F
        |red| T    F    T
        |car| F    T    T

        This results in no inputs into the softmax layer which causes a NaN.
        The skip mask is used to mask the outputs of attention and
        mlp resulting in the token being skipped.

        The above example would result in a skip mask of: [[True], [False], [False]]
        which specifies which tokens to fully mask out.

        """
        # no skip_mask if no masking
        if mask is None:
            return None
        # negate mask and convert to boolean mask
        if mask.dtype == torch.bool:
            mask = ~mask
        else:
            mask = torch.isneginf(mask)
        # True where all elements in a row are True
        mask = torch.all(mask, dim=-1, keepdim=True)
        return mask

    def forward(
        self,
        x: Tensor,
        *,
        encoder_input: Optional[Tensor] = None,
        encoder_mask: Optional[Tensor] = None,
        **kwargs: Dict,
    ) -> Tensor:
        """
        Args:
            x (Tensor): input tensor with shape
                [batch_size x seq_length x embed_dim]
            encoder_input (Optional[Tensor]): Optional input embeds from the encoder. Shape
                [batch_size x token_sequence x embed_dim]
            encoder_mask (Optional[Tensor]):  Boolean tensor defining a relational matrix between
                tokens and encoder embeddings. A True value at position i,j means token i can attend
                to embedding j in the decoder. Mask has shape [batch_size x token_sequence x embed_sequence].
                Default is None.
            **kwargs (Dict): transformer layer inputs not relevant to self attention.

        Returns:
            Tensor: output tensor with same shape as input
                [batch_size x seq_length x embed_dim]
        """
        # During decoding, it's possible encoder_input is None because the embeds
        # are already stored in the kv cache.
        empty_cache = not self.cache_enabled or self.attn.kv_cache.size == 0
        # Skip cross attention when no secondary input as it's primary purpose
        # is to attend between x and encoder_input.
        if encoder_input is None and empty_cache:
            return x

        # A mask of tokens (x) with no encoder_input
        skip_mask = self._skip_mask(encoder_mask)

        # Input tensor and attention output have the same shape
        # [b, s, d]
        # Norm applied before self-attention
        # TODO: Add support for sample packing and bring back input_pos
        attn_out = self.attn(self.ca_norm(x), encoder_input, mask=encoder_mask)
        if skip_mask is not None:
            attn_out.masked_fill_(skip_mask, 0)

        # Residual connection; shape: [batch_size, seq_length, embed_dim]
        h = self.ca_scale(attn_out) + x

        # Norm applied before the feedforward layer
        mlp_out = self.mlp(self.mlp_norm(h))
        if skip_mask is not None:
            mlp_out.masked_fill_(skip_mask, 0)

        # Residual connection; shape: [batch_size, seq_length, embed_dim]
        out = h + self.mlp_scale(mlp_out)
        return out


def _get_clones(module: nn.Module, n: int) -> nn.ModuleList:
    """
    Return a list of ``n`` identical layers.

    Args:
        module (nn.Module): module to be cloned
        n (int): number of clones

    Returns:
        nn.ModuleList: list of ``n`` identical layers
    """
    # FIXME: copy.deepcopy() is not defined on nn.module
    return nn.ModuleList([copy.deepcopy(module) for i in range(n)])


class TransformerDecoder(nn.Module):
    """
    Transformer Decoder derived from the Llama2 architecture.

    Args:
        tok_embeddings (nn.Embedding): PyTorch embedding layer, to be used to move
            tokens to an embedding space.
        layers (Union[nn.Module, List[nn.Module]]): Transformer Decoder layer or a list of layers.
        num_layers (Optional[int]): Number of Transformer Decoder layers, only define when
            layer is not a list.
        max_seq_len (int): maximum sequence length the model will be run with, as used
            by :func:`~torchtune.modules.KVCache`
        num_heads (int): number of query heads. For MHA this is also the
            number of heads for key and value. This is used to setup the
            :func:`~torchtune.modules.KVCache`
        head_dim (int): embedding dimension for each head in self-attention. This is used
            to setup the :func:`~torchtune.modules.KVCache`
        norm (nn.Module): Callable that applies normalization to the output of the decoder,
            before final MLP.
        output (nn.Linear): Callable that applies a linear transformation to the output of
            the decoder.
        output_hidden_states (Optional[List[int]]): List of layers (indices) to include in the output

    Raises:
        AssertionError: num_layers is set and layer is a list
        AssertionError: num_layers is not set and layer is an nn.Module

    Note:
        Arg values are checked for correctness (eg: ``attn_dropout`` belongs to [0,1])
        in the module where they are used. This helps reduces the number of raise
        statements in code and improves readability.
    """

    def __init__(
        self,
        tok_embeddings: nn.Embedding,
        layers: Union[nn.Module, List[nn.Module]],
        num_layers: Optional[int],
        max_seq_len: int,
        num_heads: int,
        head_dim: int,
        norm: nn.Module,
        output: nn.Linear,
        output_hidden_states: Optional[List[int]] = None,
    ) -> None:
        super().__init__()
        if num_layers is None:
            if isinstance(layers, nn.Module):
                raise AssertionError(
                    "If num_layers is undefined, it is assumed that a list of layers is provided."
                )
            layers = nn.ModuleList(layers)
        else:
            if not isinstance(layers, nn.Module):
                raise AssertionError("num_layers is defined, layers must be a module")
            layers = _get_clones(layers, num_layers)

        self.tok_embeddings = tok_embeddings
        self.layers = layers
        self.norm = norm
        self.output = output
        self.output_hidden_states = output_hidden_states or []
        self.max_seq_len = max_seq_len
        self.num_heads = num_heads
        self.head_dim = head_dim
        self.causal_mask = None

    def setup_caches(self, batch_size: int, dtype: torch.dtype) -> None:
        """Setup key value caches for attention calculation.

        Args:
            batch_size (int): batch size for the caches.
            dtype (torch.dtype): dtype for the caches.
        """
        for layer in self.layers:
            layer.setup_cache(batch_size, dtype)

        # causal_mask is used during inference to ensure we're attending
        # to the right tokens
        self.causal_mask = torch.tril(
            torch.ones(self.max_seq_len, self.max_seq_len, dtype=torch.bool)
        )

    def caches_are_enabled(self) -> bool:
        """Check if the key value caches are setup."""
        return self.layers[0].cache_enabled

    def reset_caches(self):
        """Reset the key value caches."""
        if not self.caches_are_enabled():
            raise RuntimeError(
                "Key value caches are not setup. Call ``setup_caches()`` first."
            )

        for layer in self.layers:
            layer.reset_cache()

    def forward(
        self,
        tokens: Tensor,
        *,
<<<<<<< HEAD
        mask: _MaskType = None,
=======
        mask: Optional[Tensor] = None,
        encoder_input: Optional[Tensor] = None,
        encoder_mask: Optional[Tensor] = None,
>>>>>>> 2f8ed7a3
        input_pos: Optional[Tensor] = None,
    ) -> Union[Tensor, List[Tensor]]:
        """
        Args:
            tokens (Tensor): input tensor with shape [b x s]
<<<<<<< HEAD
            mask (_MaskType): Optional boolean tensor which contains the attention mask
                with shape [b x s x s]. This is applied after
                the query-key multiplication and before the softmax. A value of True in row i
                and column j means token i attends to token j. A value of False means token i
                does not attend to token j. If no mask is specified, a causal mask
                is used by default. If a BlockMask is passed for document masking in a packed
                sequence, we use :func:`~torch.nn.attention.flex_attention.flex_attention` when
                computing attention. Default is None.
=======
            mask (Optional[Tensor]): Optional boolean tensor which contains the attention mask
                with shape [b x s x s]. This is applied after the query-key multiplication and
                before the softmax. A value of True in row i and column j means token i attends
                to token j. A value of False means token i does not attend to token j. If no
                mask is specified, a causal mask is used by default. Default is None.
            encoder_input (Optional[Tensor]): Optional input embeds from the encoder. Shape [b x s_e x d_e]
            encoder_mask (Optional[Tensor]):  Boolean tensor defining a relational matrix between
                tokens and encoder embeddings. A True value at position i,j means token i can attend
                to embedding j in the decoder. Mask has shape [b x s x s_e]. Default is None.
>>>>>>> 2f8ed7a3
            input_pos (Optional[Tensor]): Optional tensor which contains the position ids
                of each token. During training, this is used to indicate the positions
                of each token relative to its sample when packed, shape [b x s].
                During inference, this indicates the position of the current token.
                If none, assume the index of the token is its position id. Default is None.

        Note: At the very first step of inference, when the model is provided with a prompt,
        ``input_pos`` would contain the positions of all of the tokens in the prompt
        (eg: ``torch.arange(prompt_length)``). This is because we will need to compute the
        KV values for each position.

        Returns:
            Union[Tensor, List[Tensor]]: output tensor with shape [b x s x v] or a list of layer
                output tensors defined by ``output_hidden_states`` with the
                final output tensor appended to the list.

        Raises:
            ValueError: if causal_mask is set but input_pos is None
            ValueError: if seq_len of x is bigger than max_seq_len

        Notation used for tensor shapes:
            - b: batch size
            - s: token sequence length
            - s_e: encoder sequence length
            - v: vocab size
            - d: token embed dim
            - d_e: encoder embed dim
            - m_s: max seq len
        """
        # input tensor of shape [b, s]
        bsz, seq_len = tokens.shape

        if seq_len > self.max_seq_len:
            raise ValueError(
                f"seq_len ({seq_len}) of input tensor should be smaller "
                f"than max_seq_len ({self.max_seq_len})"
            )

        # shape: [b, s, d]
        h = self.tok_embeddings(tokens)

        if self.causal_mask is not None:
            if input_pos is None:
                raise ValueError(
                    "Caches are setup, but the position of input token is missing"
                )
            if mask is not None:
                raise ValueError(
                    "An attention mask was set. Cannot use a non-causal mask for inference"
                )
            # shape: [1, input_pos_len, m_s]
            # in most cases input_pos_len should be 1
            mask = self.causal_mask[None, input_pos]

        hidden = []
        for i, layer in enumerate(self.layers):
            if i in self.output_hidden_states:
                hidden.append(h)
            # shape: [b, s, d]
            h = layer(
                h,
                mask=mask,
                encoder_input=encoder_input,
                encoder_mask=encoder_mask,
                input_pos=input_pos,
            )

        # shape: [b, s, d]
        h = self.norm(h)

        # shape: [b, s, out_dim] - out_dim is usually the vocab size
        output = self.output(h).float()

        # Output list if hidden states are requested, otherwise just the output
        # TODO: always output a list to have a consistent output type
        output = output if not hidden else [*hidden, output]
        return output


class TiedEmbeddingTransformerDecoder(nn.Module):
    """
    Transformer Decoder with tied embedding weight. A key difference between
    this class and :class:`~torchtune.modules.TransformerDecoder`
    is that the output projection is replaced with token embeddings weights.

    Args:
        tok_embeddings (nn.Embedding): PyTorch embedding layer, to be used to move
            tokens to an embedding space.
        layers (Union[nn.Module, List[nn.Module]]): Transformer Decoder layer or a list of layers.
        num_layers (Optional[int]): Number of Transformer Decoder layers, only define when
            layer is not a list.
        max_seq_len (int): maximum sequence length the model will be run with, as used
            by :func:`~torchtune.modules.KVCache`
        num_heads (int): number of query heads. For MHA this is also the
            number of heads for key and value. This is used to setup the
            :func:`~torchtune.modules.KVCache`
        head_dim (int): embedding dimension for each head in self-attention. This is used
            to setup the :func:`~torchtune.modules.KVCache`
        norm (nn.Module): Callable that applies normalization to the output of the decoder,
            before final MLP.
        output_hidden_states (Optional[List[int]]): List of layers (indices) to include in the output

    Raises:
        AssertionError: num_layers is set and layer is a list
        AssertionError: num_layers is not set and layer is an nn.Module

    Note:
        Arg values are checked for correctness (eg: ``attn_dropout`` belongs to [0,1])
        in the module where they are used. This helps reduces the number of raise
        statements in code and improves readability.
    """

    def __init__(
        self,
        tok_embeddings: nn.Embedding,
        layers: Union[nn.Module, List[nn.Module]],
        num_layers: Optional[int],
        max_seq_len: int,
        num_heads: int,
        head_dim: int,
        norm: nn.Module,
        output_hidden_states: Optional[List[int]] = None,
    ) -> None:
        super().__init__()
        if num_layers is None:
            if isinstance(layers, nn.Module):
                raise AssertionError(
                    "If num_layers is undefined, it is assumed that a list of layers is provided."
                )
            layers = nn.ModuleList(layers)
        else:
            if not isinstance(layers, nn.Module):
                raise AssertionError("num_layers is defined, layers must be a module")
            layers = _get_clones(layers, num_layers)

        self.tok_embeddings = tok_embeddings
        self.layers = layers
        self.norm = norm
        self.output_hidden_states = output_hidden_states or []
        self.max_seq_len = max_seq_len
        self.num_heads = num_heads
        self.head_dim = head_dim
        self.causal_mask = None

    def setup_caches(self, batch_size: int, dtype: torch.dtype) -> None:
        """Setup key value caches for attention calculation.

        Args:
            batch_size (int): batch size for the caches.
            dtype (torch.dtype): dtype for the caches.
        """
        for layer in self.layers:
            layer.setup_cache(batch_size, dtype)

        # causal_mask is used during inference to ensure we're attending
        # to the right tokens
        self.causal_mask = torch.tril(
            torch.ones(self.max_seq_len, self.max_seq_len, dtype=torch.bool)
        )

    def caches_are_enabled(self) -> bool:
        """Check if the key value caches are setup."""
        return self.layers[0].cache_enabled

    def reset_caches(self):
        """Reset the key value caches."""
        if not self.caches_are_enabled():
            raise RuntimeError(
                "Key value caches are not setup. Call ``setup_caches()`` first."
            )

        for layer in self.layers:
            layer.reset_cache()

    def forward(
        self,
        tokens: Tensor,
        *,
<<<<<<< HEAD
        mask: _MaskType = None,
=======
        mask: Optional[Tensor] = None,
        encoder_input: Optional[Tensor] = None,
        encoder_mask: Optional[Tensor] = None,
>>>>>>> 2f8ed7a3
        input_pos: Optional[Tensor] = None,
    ) -> Tensor:
        """
        Args:
            tokens (Tensor): input tensor with shape [b x s]
<<<<<<< HEAD
            mask (_MaskType): Optional boolean tensor which contains the attention mask
                with shape [b x s x s]. This is applied after
                the query-key multiplication and before the softmax. A value of True in row i
                and column j means token i attends to token j. A value of False means token i
                does not attend to token j. If no mask is specified, a causal mask
                is used by default. If a BlockMask is passed for document masking in a packed
                sequence, we use :func:`~torch.nn.attention.flex_attention.flex_attention` when
                computing attention. Default is None.
=======
            mask (Optional[Tensor]): Optional boolean tensor which contains the attention mask
                with shape [b x s x s]. This is applied after the query-key multiplication and
                before the softmax. A value of True in row i and column j means token i attends
                to token j. A value of False means token i does not attend to token j. If no
                mask is specified, a causal mask is used by default. Default is None.
            encoder_input (Optional[Tensor]): Optional input embeds from the encoder. Shape [b x s_e x d_e]
            encoder_mask (Optional[Tensor]):  Boolean tensor defining a relational matrix between
                tokens and encoder embeddings. A True value at position i,j means token i can attend
                to embedding j in the decoder. Mask has shape [b x s x s_e]. Default is None.
>>>>>>> 2f8ed7a3
            input_pos (Optional[Tensor]): Optional tensor which contains the position ids
                of each token. During training, this is used to indicate the positions
                of each token relative to its sample when packed, shape [b x s].
                During inference, this indicates the position of the current token.
                If none, assume the index of the token is its position id. Default is None.

        Note: At the very first step of inference, when the model is provided with a prompt,
        ``input_pos`` would contain the positions of all of the tokens in the prompt
        (eg: ``torch.arange(prompt_length)``). This is because we will need to compute the
        KV values for each position.

        Returns:
            Tensor: output tensor with shape [b x s x v] or a list of layer
                output tensors defined by ``output_hidden_states`` with the
                final output tensor appended to the list.

        Raises:
            ValueError: if causal_mask is set but input_pos is None

        Notation used for tensor shapes:
            - b: batch size
            - s: token sequence length
            - s_e: encoder sequence length
            - v: vocab size
            - d: token embed dim
            - d_e: encoder embed dim
            - m_s: max seq len
        """
        # input tensor of shape [b, s]
        bsz, seq_len = tokens.shape

        if seq_len > self.max_seq_len:
            raise ValueError(
                f"seq_len ({seq_len}) of input tensor should be smaller "
                f"than max_seq_len ({self.max_seq_len})"
            )

        # shape: [b, s, d]
        h = self.tok_embeddings(tokens)

        if self.causal_mask is not None:
            if input_pos is None:
                raise ValueError(
                    "Caches are setup, but the position of input token is missing"
                )
            if mask is not None:
                raise ValueError(
                    "An attention mask was set. Cannot use a non-causal mask for inference"
                )
            # shape: [1, input_pos_len, m_s]
            # in most cases input_pos_len should be 1
            mask = self.causal_mask[None, input_pos]

        hidden = []
        for i, layer in enumerate(self.layers):
            if i in self.output_hidden_states:
                hidden.append(h)
            # shape: [b, s, d]
            h = layer(
                h,
                mask=mask,
                encoder_input=encoder_input,
                encoder_mask=encoder_mask,
                input_pos=input_pos,
            )

        # shape: [b, s, d]
        h = self.norm(h)

        # shape: [b, s, out_dim] - out_dim is usually the vocab size
        output = F.linear(h, self.tok_embeddings.weight).float()

        # Output list if hidden states are requested, otherwise just the output
        # TODO: always output a list to have a consistent output type
        output = output if not hidden else [*hidden, output]
        return output<|MERGE_RESOLUTION|>--- conflicted
+++ resolved
@@ -10,12 +10,8 @@
 import torch.nn.functional as F
 from torch import nn, Tensor
 
-<<<<<<< HEAD
-from torchtune.modules import CausalSelfAttention, KVCache
 from torchtune.utils.attention_bias import _MaskType
-=======
 from torchtune.modules import MultiHeadAttention
->>>>>>> 2f8ed7a3
 
 
 class TransformerSelfAttentionLayer(nn.Module):
@@ -384,19 +380,14 @@
         self,
         tokens: Tensor,
         *,
-<<<<<<< HEAD
         mask: _MaskType = None,
-=======
-        mask: Optional[Tensor] = None,
         encoder_input: Optional[Tensor] = None,
         encoder_mask: Optional[Tensor] = None,
->>>>>>> 2f8ed7a3
         input_pos: Optional[Tensor] = None,
     ) -> Union[Tensor, List[Tensor]]:
         """
         Args:
             tokens (Tensor): input tensor with shape [b x s]
-<<<<<<< HEAD
             mask (_MaskType): Optional boolean tensor which contains the attention mask
                 with shape [b x s x s]. This is applied after
                 the query-key multiplication and before the softmax. A value of True in row i
@@ -405,17 +396,10 @@
                 is used by default. If a BlockMask is passed for document masking in a packed
                 sequence, we use :func:`~torch.nn.attention.flex_attention.flex_attention` when
                 computing attention. Default is None.
-=======
-            mask (Optional[Tensor]): Optional boolean tensor which contains the attention mask
-                with shape [b x s x s]. This is applied after the query-key multiplication and
-                before the softmax. A value of True in row i and column j means token i attends
-                to token j. A value of False means token i does not attend to token j. If no
-                mask is specified, a causal mask is used by default. Default is None.
             encoder_input (Optional[Tensor]): Optional input embeds from the encoder. Shape [b x s_e x d_e]
             encoder_mask (Optional[Tensor]):  Boolean tensor defining a relational matrix between
                 tokens and encoder embeddings. A True value at position i,j means token i can attend
                 to embedding j in the decoder. Mask has shape [b x s x s_e]. Default is None.
->>>>>>> 2f8ed7a3
             input_pos (Optional[Tensor]): Optional tensor which contains the position ids
                 of each token. During training, this is used to indicate the positions
                 of each token relative to its sample when packed, shape [b x s].
@@ -594,19 +578,14 @@
         self,
         tokens: Tensor,
         *,
-<<<<<<< HEAD
         mask: _MaskType = None,
-=======
-        mask: Optional[Tensor] = None,
         encoder_input: Optional[Tensor] = None,
         encoder_mask: Optional[Tensor] = None,
->>>>>>> 2f8ed7a3
         input_pos: Optional[Tensor] = None,
     ) -> Tensor:
         """
         Args:
             tokens (Tensor): input tensor with shape [b x s]
-<<<<<<< HEAD
             mask (_MaskType): Optional boolean tensor which contains the attention mask
                 with shape [b x s x s]. This is applied after
                 the query-key multiplication and before the softmax. A value of True in row i
@@ -615,17 +594,10 @@
                 is used by default. If a BlockMask is passed for document masking in a packed
                 sequence, we use :func:`~torch.nn.attention.flex_attention.flex_attention` when
                 computing attention. Default is None.
-=======
-            mask (Optional[Tensor]): Optional boolean tensor which contains the attention mask
-                with shape [b x s x s]. This is applied after the query-key multiplication and
-                before the softmax. A value of True in row i and column j means token i attends
-                to token j. A value of False means token i does not attend to token j. If no
-                mask is specified, a causal mask is used by default. Default is None.
             encoder_input (Optional[Tensor]): Optional input embeds from the encoder. Shape [b x s_e x d_e]
             encoder_mask (Optional[Tensor]):  Boolean tensor defining a relational matrix between
                 tokens and encoder embeddings. A True value at position i,j means token i can attend
                 to embedding j in the decoder. Mask has shape [b x s x s_e]. Default is None.
->>>>>>> 2f8ed7a3
             input_pos (Optional[Tensor]): Optional tensor which contains the position ids
                 of each token. During training, this is used to indicate the positions
                 of each token relative to its sample when packed, shape [b x s].
