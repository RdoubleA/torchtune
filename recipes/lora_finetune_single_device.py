--- conflicted
+++ resolved
@@ -448,7 +448,6 @@
             dataset=ds,
             sampler=sampler,
             batch_size=batch_size,
-<<<<<<< HEAD
             collate_fn=partial(
                 utils.padded_collate,
                 padding_idx=self._tokenizer.pad_id,
@@ -458,16 +457,6 @@
             else partial(
                 utils.padded_collate_packed,
                 device=self._device,
-=======
-            collate_fn=(
-                partial(
-                    utils.padded_collate,
-                    padding_idx=self._tokenizer.pad_id,
-                    ignore_idx=self._loss_fn.ignore_index,
-                )
-                if not packed
-                else None
->>>>>>> 288ff443
             ),
         )
 
